import numpy as np
import pandas as pd
import torch
from evaluation.post_process import *
from tqdm import tqdm


def read_label(dataset):
    """Read manually corrected labels."""
    df = pd.read_csv("label/{0}_Comparison.csv".format(dataset))
    out_dict = df.to_dict(orient='index')
    out_dict = {str(value['VideoID']): value for key, value in out_dict.items()}
    return out_dict


def read_hr_label(feed_dict, index):
    """Read manually corrected UBFC labels."""
    # For UBFC only
    if index[:7] == 'subject':
        index = index[7:]
    video_dict = feed_dict[index]
    if video_dict['Preferred'] == 'Peak Detection':
        hr = video_dict['Peak Detection']
    elif video_dict['Preferred'] == 'FFT':
        hr = video_dict['FFT']
    else:
        hr = video_dict['Peak Detection']
    return index, hr


def _reform_data_from_dict(data, flatten=True):
    """Helper func for calculate metrics: reformat predictions and labels from dicts. """
    sort_data = sorted(data.items(), key=lambda x: x[0])
    sort_data = [i[1] for i in sort_data]
    sort_data = torch.cat(sort_data, dim=0)

    if flatten:
        sort_data = np.reshape(sort_data.cpu(), (-1))
    else:
        sort_data = np.array(sort_data.cpu())

    return sort_data


def calculate_metrics(predictions, labels, config):
    """Calculate rPPG Metrics (MAE, RMSE, MAPE, Pearson Coef.)."""
    predict_hr_fft_all = list()
    gt_hr_fft_all = list()
    predict_hr_peak_all = list()
    gt_hr_peak_all = list()
    SNR_all = list()
    for index in tqdm(predictions.keys(), ncols=80):
        prediction = _reform_data_from_dict(predictions[index])
        label = _reform_data_from_dict(labels[index])

        video_frame_size = prediction.shape[0]
        if config.INFERENCE.EVALUATION_WINDOW.USE_SMALLER_WINDOW:
            window_frame_size = config.INFERENCE.EVALUATION_WINDOW.WINDOW_SIZE * config.TEST.DATA.FS
            if window_frame_size > video_frame_size:
                window_frame_size = video_frame_size
        else:
            window_frame_size = video_frame_size

        for i in range(0, len(prediction), window_frame_size):
            pred_window = prediction[i:i+window_frame_size]
            label_window = label[i:i+window_frame_size]

            if len(pred_window) < 9:
                print(f"Window frame size of {len(pred_window)} is smaller than minimum pad length of 9. Window ignored!")
                continue

            if config.TEST.DATA.PREPROCESS.LABEL_TYPE == "Standardized" or \
                    config.TEST.DATA.PREPROCESS.LABEL_TYPE == "Raw":
                diff_flag_test = False
            elif config.TEST.DATA.PREPROCESS.LABEL_TYPE == "DiffNormalized":
                diff_flag_test = True
            else:
                raise ValueError("Unsupported label type in testing!")
            
            if config.INFERENCE.EVALUATION_METHOD == "peak detection":
                gt_hr_peak, pred_hr_peak, SNR = calculate_metric_per_video(
                    prediction, label, diff_flag=diff_flag_test, fs=config.TEST.DATA.FS, hr_method='Peak')
                gt_hr_peak_all.append(gt_hr_peak)
                predict_hr_peak_all.append(pred_hr_peak)
                SNR_all.append(SNR)
            elif config.INFERENCE.EVALUATION_METHOD == "FFT":
                gt_hr_fft, pred_hr_fft, SNR = calculate_metric_per_video(
                    prediction, label, diff_flag=diff_flag_test, fs=config.TEST.DATA.FS, hr_method='FFT')
                gt_hr_fft_all.append(gt_hr_fft)
                predict_hr_fft_all.append(pred_hr_fft)
                SNR_all.append(SNR)
            else:
                raise ValueError("Inference evaluation method name wrong!")

    if config.INFERENCE.EVALUATION_METHOD == "FFT":
        gt_hr_fft_all = np.array(gt_hr_fft_all)
        predict_hr_fft_all = np.array(predict_hr_fft_all)
        SNR_all = np.array(SNR_all)
        num_test_samples = len(predict_hr_fft_all)
        for metric in config.TEST.METRICS:
            if metric == "MAE":
                MAE_FFT = np.mean(np.abs(predict_hr_fft_all - gt_hr_fft_all))
                standard_error = np.std(np.abs(predict_hr_fft_all - gt_hr_fft_all)) / np.sqrt(num_test_samples)
                print("FFT MAE (FFT Label): {0} +/- {1}".format(MAE_FFT, standard_error))
            elif metric == "RMSE":
                RMSE_FFT = np.sqrt(np.mean(np.square(predict_hr_fft_all - gt_hr_fft_all)))
                standard_error = np.std(np.square(predict_hr_fft_all - gt_hr_fft_all)) / np.sqrt(num_test_samples)
                print("FFT RMSE (FFT Label): {0} +/- {1}".format(RMSE_FFT, standard_error))
            elif metric == "MAPE":
                MAPE_FFT = np.mean(np.abs((predict_hr_fft_all - gt_hr_fft_all) / gt_hr_fft_all)) * 100
                standard_error = np.std(np.abs((predict_hr_fft_all - gt_hr_fft_all) / gt_hr_fft_all)) / np.sqrt(num_test_samples) * 100
                print("FFT MAPE (FFT Label): {0} +/- {1}".format(MAPE_FFT, standard_error))
            elif metric == "Pearson":
                Pearson_FFT = np.corrcoef(predict_hr_fft_all, gt_hr_fft_all)
                correlation_coefficient = Pearson_FFT[0][1]
                standard_error = np.sqrt((1 - correlation_coefficient**2) / (num_test_samples - 2))
                print("FFT Pearson (FFT Label): {0} +/- {1}".format(correlation_coefficient, standard_error))
            elif metric == "SNR":
                SNR_FFT = np.mean(SNR_all)
                standard_error = np.std(SNR_all) / np.sqrt(num_test_samples)
                print("FFT SNR (FFT Label): {0} +/- {1}".format(SNR_FFT, standard_error))
            else:
                raise ValueError("Wrong Test Metric Type")
    elif config.INFERENCE.EVALUATION_METHOD == "peak detection":
        gt_hr_peak_all = np.array(gt_hr_peak_all)
        predict_hr_peak_all = np.array(predict_hr_peak_all)
        SNR_all = np.array(SNR_all)
        num_test_samples = len(predict_hr_peak_all)
        for metric in config.TEST.METRICS:
            if metric == "MAE":
                MAE_PEAK = np.mean(np.abs(predict_hr_peak_all - gt_hr_peak_all))
                standard_error = np.std(np.abs(predict_hr_peak_all - gt_hr_peak_all)) / np.sqrt(num_test_samples)
                print("Peak MAE (Peak Label): {0} +/- {1}".format(MAE_PEAK, standard_error))
            elif metric == "RMSE":
                RMSE_PEAK = np.sqrt(np.mean(np.square(predict_hr_peak_all - gt_hr_peak_all)))
                standard_error = np.std(np.square(predict_hr_peak_all - gt_hr_peak_all)) / np.sqrt(num_test_samples)
                print("PEAK RMSE (Peak Label): {0} +/- {1}".format(RMSE_PEAK, standard_error))
            elif metric == "MAPE":
                MAPE_PEAK = np.mean(np.abs((predict_hr_peak_all - gt_hr_peak_all) / gt_hr_peak_all)) * 100
                standard_error = np.std(np.abs((predict_hr_peak_all - gt_hr_peak_all) / gt_hr_peak_all)) / np.sqrt(num_test_samples) * 100
                print("PEAK MAPE (Peak Label): {0} +/- {1}".format(MAPE_PEAK, standard_error))
            elif metric == "Pearson":
                Pearson_PEAK = np.corrcoef(predict_hr_peak_all, gt_hr_peak_all)
                correlation_coefficient = Pearson_PEAK[0][1]
                standard_error = np.sqrt((1 - correlation_coefficient**2) / (num_test_samples - 2))
                print("PEAK Pearson (Peak Label): {0} +/- {1}".format(correlation_coefficient, standard_error))
            elif metric == "SNR":
                SNR_PEAK = np.mean(SNR_all)
                standard_error = np.std(SNR_all) / np.sqrt(num_test_samples)
                print("FFT SNR (FFT Label): {0} +/- {1}".format(SNR_PEAK, standard_error))
            else:
<<<<<<< HEAD
                raise ValueError("Your evaluation method is not supported yet! Support FFT and peak detection now ")

        else:
            pass
            # raise ValueError("Wrong Test Metric Type")

=======
                raise ValueError("Wrong Test Metric Type")
    else:
        raise ValueError("Inference evaluation method name wrong!")

>>>>>>> 843afe51
<|MERGE_RESOLUTION|>--- conflicted
+++ resolved
@@ -1,164 +1,158 @@
-import numpy as np
-import pandas as pd
-import torch
-from evaluation.post_process import *
-from tqdm import tqdm
-
-
-def read_label(dataset):
-    """Read manually corrected labels."""
-    df = pd.read_csv("label/{0}_Comparison.csv".format(dataset))
-    out_dict = df.to_dict(orient='index')
-    out_dict = {str(value['VideoID']): value for key, value in out_dict.items()}
-    return out_dict
-
-
-def read_hr_label(feed_dict, index):
-    """Read manually corrected UBFC labels."""
-    # For UBFC only
-    if index[:7] == 'subject':
-        index = index[7:]
-    video_dict = feed_dict[index]
-    if video_dict['Preferred'] == 'Peak Detection':
-        hr = video_dict['Peak Detection']
-    elif video_dict['Preferred'] == 'FFT':
-        hr = video_dict['FFT']
-    else:
-        hr = video_dict['Peak Detection']
-    return index, hr
-
-
-def _reform_data_from_dict(data, flatten=True):
-    """Helper func for calculate metrics: reformat predictions and labels from dicts. """
-    sort_data = sorted(data.items(), key=lambda x: x[0])
-    sort_data = [i[1] for i in sort_data]
-    sort_data = torch.cat(sort_data, dim=0)
-
-    if flatten:
-        sort_data = np.reshape(sort_data.cpu(), (-1))
-    else:
-        sort_data = np.array(sort_data.cpu())
-
-    return sort_data
-
-
-def calculate_metrics(predictions, labels, config):
-    """Calculate rPPG Metrics (MAE, RMSE, MAPE, Pearson Coef.)."""
-    predict_hr_fft_all = list()
-    gt_hr_fft_all = list()
-    predict_hr_peak_all = list()
-    gt_hr_peak_all = list()
-    SNR_all = list()
-    for index in tqdm(predictions.keys(), ncols=80):
-        prediction = _reform_data_from_dict(predictions[index])
-        label = _reform_data_from_dict(labels[index])
-
-        video_frame_size = prediction.shape[0]
-        if config.INFERENCE.EVALUATION_WINDOW.USE_SMALLER_WINDOW:
-            window_frame_size = config.INFERENCE.EVALUATION_WINDOW.WINDOW_SIZE * config.TEST.DATA.FS
-            if window_frame_size > video_frame_size:
-                window_frame_size = video_frame_size
-        else:
-            window_frame_size = video_frame_size
-
-        for i in range(0, len(prediction), window_frame_size):
-            pred_window = prediction[i:i+window_frame_size]
-            label_window = label[i:i+window_frame_size]
-
-            if len(pred_window) < 9:
-                print(f"Window frame size of {len(pred_window)} is smaller than minimum pad length of 9. Window ignored!")
-                continue
-
-            if config.TEST.DATA.PREPROCESS.LABEL_TYPE == "Standardized" or \
-                    config.TEST.DATA.PREPROCESS.LABEL_TYPE == "Raw":
-                diff_flag_test = False
-            elif config.TEST.DATA.PREPROCESS.LABEL_TYPE == "DiffNormalized":
-                diff_flag_test = True
-            else:
-                raise ValueError("Unsupported label type in testing!")
-            
-            if config.INFERENCE.EVALUATION_METHOD == "peak detection":
-                gt_hr_peak, pred_hr_peak, SNR = calculate_metric_per_video(
-                    prediction, label, diff_flag=diff_flag_test, fs=config.TEST.DATA.FS, hr_method='Peak')
-                gt_hr_peak_all.append(gt_hr_peak)
-                predict_hr_peak_all.append(pred_hr_peak)
-                SNR_all.append(SNR)
-            elif config.INFERENCE.EVALUATION_METHOD == "FFT":
-                gt_hr_fft, pred_hr_fft, SNR = calculate_metric_per_video(
-                    prediction, label, diff_flag=diff_flag_test, fs=config.TEST.DATA.FS, hr_method='FFT')
-                gt_hr_fft_all.append(gt_hr_fft)
-                predict_hr_fft_all.append(pred_hr_fft)
-                SNR_all.append(SNR)
-            else:
-                raise ValueError("Inference evaluation method name wrong!")
-
-    if config.INFERENCE.EVALUATION_METHOD == "FFT":
-        gt_hr_fft_all = np.array(gt_hr_fft_all)
-        predict_hr_fft_all = np.array(predict_hr_fft_all)
-        SNR_all = np.array(SNR_all)
-        num_test_samples = len(predict_hr_fft_all)
-        for metric in config.TEST.METRICS:
-            if metric == "MAE":
-                MAE_FFT = np.mean(np.abs(predict_hr_fft_all - gt_hr_fft_all))
-                standard_error = np.std(np.abs(predict_hr_fft_all - gt_hr_fft_all)) / np.sqrt(num_test_samples)
-                print("FFT MAE (FFT Label): {0} +/- {1}".format(MAE_FFT, standard_error))
-            elif metric == "RMSE":
-                RMSE_FFT = np.sqrt(np.mean(np.square(predict_hr_fft_all - gt_hr_fft_all)))
-                standard_error = np.std(np.square(predict_hr_fft_all - gt_hr_fft_all)) / np.sqrt(num_test_samples)
-                print("FFT RMSE (FFT Label): {0} +/- {1}".format(RMSE_FFT, standard_error))
-            elif metric == "MAPE":
-                MAPE_FFT = np.mean(np.abs((predict_hr_fft_all - gt_hr_fft_all) / gt_hr_fft_all)) * 100
-                standard_error = np.std(np.abs((predict_hr_fft_all - gt_hr_fft_all) / gt_hr_fft_all)) / np.sqrt(num_test_samples) * 100
-                print("FFT MAPE (FFT Label): {0} +/- {1}".format(MAPE_FFT, standard_error))
-            elif metric == "Pearson":
-                Pearson_FFT = np.corrcoef(predict_hr_fft_all, gt_hr_fft_all)
-                correlation_coefficient = Pearson_FFT[0][1]
-                standard_error = np.sqrt((1 - correlation_coefficient**2) / (num_test_samples - 2))
-                print("FFT Pearson (FFT Label): {0} +/- {1}".format(correlation_coefficient, standard_error))
-            elif metric == "SNR":
-                SNR_FFT = np.mean(SNR_all)
-                standard_error = np.std(SNR_all) / np.sqrt(num_test_samples)
-                print("FFT SNR (FFT Label): {0} +/- {1}".format(SNR_FFT, standard_error))
-            else:
-                raise ValueError("Wrong Test Metric Type")
-    elif config.INFERENCE.EVALUATION_METHOD == "peak detection":
-        gt_hr_peak_all = np.array(gt_hr_peak_all)
-        predict_hr_peak_all = np.array(predict_hr_peak_all)
-        SNR_all = np.array(SNR_all)
-        num_test_samples = len(predict_hr_peak_all)
-        for metric in config.TEST.METRICS:
-            if metric == "MAE":
-                MAE_PEAK = np.mean(np.abs(predict_hr_peak_all - gt_hr_peak_all))
-                standard_error = np.std(np.abs(predict_hr_peak_all - gt_hr_peak_all)) / np.sqrt(num_test_samples)
-                print("Peak MAE (Peak Label): {0} +/- {1}".format(MAE_PEAK, standard_error))
-            elif metric == "RMSE":
-                RMSE_PEAK = np.sqrt(np.mean(np.square(predict_hr_peak_all - gt_hr_peak_all)))
-                standard_error = np.std(np.square(predict_hr_peak_all - gt_hr_peak_all)) / np.sqrt(num_test_samples)
-                print("PEAK RMSE (Peak Label): {0} +/- {1}".format(RMSE_PEAK, standard_error))
-            elif metric == "MAPE":
-                MAPE_PEAK = np.mean(np.abs((predict_hr_peak_all - gt_hr_peak_all) / gt_hr_peak_all)) * 100
-                standard_error = np.std(np.abs((predict_hr_peak_all - gt_hr_peak_all) / gt_hr_peak_all)) / np.sqrt(num_test_samples) * 100
-                print("PEAK MAPE (Peak Label): {0} +/- {1}".format(MAPE_PEAK, standard_error))
-            elif metric == "Pearson":
-                Pearson_PEAK = np.corrcoef(predict_hr_peak_all, gt_hr_peak_all)
-                correlation_coefficient = Pearson_PEAK[0][1]
-                standard_error = np.sqrt((1 - correlation_coefficient**2) / (num_test_samples - 2))
-                print("PEAK Pearson (Peak Label): {0} +/- {1}".format(correlation_coefficient, standard_error))
-            elif metric == "SNR":
-                SNR_PEAK = np.mean(SNR_all)
-                standard_error = np.std(SNR_all) / np.sqrt(num_test_samples)
-                print("FFT SNR (FFT Label): {0} +/- {1}".format(SNR_PEAK, standard_error))
-            else:
-<<<<<<< HEAD
-                raise ValueError("Your evaluation method is not supported yet! Support FFT and peak detection now ")
-
-        else:
-            pass
-            # raise ValueError("Wrong Test Metric Type")
-
-=======
-                raise ValueError("Wrong Test Metric Type")
-    else:
-        raise ValueError("Inference evaluation method name wrong!")
-
->>>>>>> 843afe51
+import numpy as np
+import pandas as pd
+import torch
+from evaluation.post_process import *
+from tqdm import tqdm
+
+
+def read_label(dataset):
+    """Read manually corrected labels."""
+    df = pd.read_csv("label/{0}_Comparison.csv".format(dataset))
+    out_dict = df.to_dict(orient='index')
+    out_dict = {str(value['VideoID']): value for key, value in out_dict.items()}
+    return out_dict
+
+
+def read_hr_label(feed_dict, index):
+    """Read manually corrected UBFC labels."""
+    # For UBFC only
+    if index[:7] == 'subject':
+        index = index[7:]
+    video_dict = feed_dict[index]
+    if video_dict['Preferred'] == 'Peak Detection':
+        hr = video_dict['Peak Detection']
+    elif video_dict['Preferred'] == 'FFT':
+        hr = video_dict['FFT']
+    else:
+        hr = video_dict['Peak Detection']
+    return index, hr
+
+
+def _reform_data_from_dict(data, flatten=True):
+    """Helper func for calculate metrics: reformat predictions and labels from dicts. """
+    sort_data = sorted(data.items(), key=lambda x: x[0])
+    sort_data = [i[1] for i in sort_data]
+    sort_data = torch.cat(sort_data, dim=0)
+
+    if flatten:
+        sort_data = np.reshape(sort_data.cpu(), (-1))
+    else:
+        sort_data = np.array(sort_data.cpu())
+
+    return sort_data
+
+
+def calculate_metrics(predictions, labels, config):
+    """Calculate rPPG Metrics (MAE, RMSE, MAPE, Pearson Coef.)."""
+    predict_hr_fft_all = list()
+    gt_hr_fft_all = list()
+    predict_hr_peak_all = list()
+    gt_hr_peak_all = list()
+    SNR_all = list()
+    for index in tqdm(predictions.keys(), ncols=80):
+        prediction = _reform_data_from_dict(predictions[index])
+        label = _reform_data_from_dict(labels[index])
+
+        video_frame_size = prediction.shape[0]
+        if config.INFERENCE.EVALUATION_WINDOW.USE_SMALLER_WINDOW:
+            window_frame_size = config.INFERENCE.EVALUATION_WINDOW.WINDOW_SIZE * config.TEST.DATA.FS
+            if window_frame_size > video_frame_size:
+                window_frame_size = video_frame_size
+        else:
+            window_frame_size = video_frame_size
+
+        for i in range(0, len(prediction), window_frame_size):
+            pred_window = prediction[i:i+window_frame_size]
+            label_window = label[i:i+window_frame_size]
+
+            if len(pred_window) < 9:
+                print(f"Window frame size of {len(pred_window)} is smaller than minimum pad length of 9. Window ignored!")
+                continue
+
+            if config.TEST.DATA.PREPROCESS.LABEL_TYPE == "Standardized" or \
+                    config.TEST.DATA.PREPROCESS.LABEL_TYPE == "Raw":
+                diff_flag_test = False
+            elif config.TEST.DATA.PREPROCESS.LABEL_TYPE == "DiffNormalized":
+                diff_flag_test = True
+            else:
+                raise ValueError("Unsupported label type in testing!")
+            
+            if config.INFERENCE.EVALUATION_METHOD == "peak detection":
+                gt_hr_peak, pred_hr_peak, SNR = calculate_metric_per_video(
+                    prediction, label, diff_flag=diff_flag_test, fs=config.TEST.DATA.FS, hr_method='Peak')
+                gt_hr_peak_all.append(gt_hr_peak)
+                predict_hr_peak_all.append(pred_hr_peak)
+                SNR_all.append(SNR)
+            elif config.INFERENCE.EVALUATION_METHOD == "FFT":
+                gt_hr_fft, pred_hr_fft, SNR = calculate_metric_per_video(
+                    prediction, label, diff_flag=diff_flag_test, fs=config.TEST.DATA.FS, hr_method='FFT')
+                gt_hr_fft_all.append(gt_hr_fft)
+                predict_hr_fft_all.append(pred_hr_fft)
+                SNR_all.append(SNR)
+            else:
+                raise ValueError("Inference evaluation method name wrong!")
+
+    if config.INFERENCE.EVALUATION_METHOD == "FFT":
+        gt_hr_fft_all = np.array(gt_hr_fft_all)
+        predict_hr_fft_all = np.array(predict_hr_fft_all)
+        SNR_all = np.array(SNR_all)
+        num_test_samples = len(predict_hr_fft_all)
+        for metric in config.TEST.METRICS:
+            if metric == "MAE":
+                MAE_FFT = np.mean(np.abs(predict_hr_fft_all - gt_hr_fft_all))
+                standard_error = np.std(np.abs(predict_hr_fft_all - gt_hr_fft_all)) / np.sqrt(num_test_samples)
+                print("FFT MAE (FFT Label): {0} +/- {1}".format(MAE_FFT, standard_error))
+            elif metric == "RMSE":
+                RMSE_FFT = np.sqrt(np.mean(np.square(predict_hr_fft_all - gt_hr_fft_all)))
+                standard_error = np.std(np.square(predict_hr_fft_all - gt_hr_fft_all)) / np.sqrt(num_test_samples)
+                print("FFT RMSE (FFT Label): {0} +/- {1}".format(RMSE_FFT, standard_error))
+            elif metric == "MAPE":
+                MAPE_FFT = np.mean(np.abs((predict_hr_fft_all - gt_hr_fft_all) / gt_hr_fft_all)) * 100
+                standard_error = np.std(np.abs((predict_hr_fft_all - gt_hr_fft_all) / gt_hr_fft_all)) / np.sqrt(num_test_samples) * 100
+                print("FFT MAPE (FFT Label): {0} +/- {1}".format(MAPE_FFT, standard_error))
+            elif metric == "Pearson":
+                Pearson_FFT = np.corrcoef(predict_hr_fft_all, gt_hr_fft_all)
+                correlation_coefficient = Pearson_FFT[0][1]
+                standard_error = np.sqrt((1 - correlation_coefficient**2) / (num_test_samples - 2))
+                print("FFT Pearson (FFT Label): {0} +/- {1}".format(correlation_coefficient, standard_error))
+            elif metric == "SNR":
+                SNR_FFT = np.mean(SNR_all)
+                standard_error = np.std(SNR_all) / np.sqrt(num_test_samples)
+                print("FFT SNR (FFT Label): {0} +/- {1}".format(SNR_FFT, standard_error))
+            elif "AU" in metric:
+                pass
+            else:
+                raise ValueError("Wrong Test Metric Type")
+    elif config.INFERENCE.EVALUATION_METHOD == "peak detection":
+        gt_hr_peak_all = np.array(gt_hr_peak_all)
+        predict_hr_peak_all = np.array(predict_hr_peak_all)
+        SNR_all = np.array(SNR_all)
+        num_test_samples = len(predict_hr_peak_all)
+        for metric in config.TEST.METRICS:
+            if metric == "MAE":
+                MAE_PEAK = np.mean(np.abs(predict_hr_peak_all - gt_hr_peak_all))
+                standard_error = np.std(np.abs(predict_hr_peak_all - gt_hr_peak_all)) / np.sqrt(num_test_samples)
+                print("Peak MAE (Peak Label): {0} +/- {1}".format(MAE_PEAK, standard_error))
+            elif metric == "RMSE":
+                RMSE_PEAK = np.sqrt(np.mean(np.square(predict_hr_peak_all - gt_hr_peak_all)))
+                standard_error = np.std(np.square(predict_hr_peak_all - gt_hr_peak_all)) / np.sqrt(num_test_samples)
+                print("PEAK RMSE (Peak Label): {0} +/- {1}".format(RMSE_PEAK, standard_error))
+            elif metric == "MAPE":
+                MAPE_PEAK = np.mean(np.abs((predict_hr_peak_all - gt_hr_peak_all) / gt_hr_peak_all)) * 100
+                standard_error = np.std(np.abs((predict_hr_peak_all - gt_hr_peak_all) / gt_hr_peak_all)) / np.sqrt(num_test_samples) * 100
+                print("PEAK MAPE (Peak Label): {0} +/- {1}".format(MAPE_PEAK, standard_error))
+            elif metric == "Pearson":
+                Pearson_PEAK = np.corrcoef(predict_hr_peak_all, gt_hr_peak_all)
+                correlation_coefficient = Pearson_PEAK[0][1]
+                standard_error = np.sqrt((1 - correlation_coefficient**2) / (num_test_samples - 2))
+                print("PEAK Pearson (Peak Label): {0} +/- {1}".format(correlation_coefficient, standard_error))
+            elif metric == "SNR":
+                SNR_PEAK = np.mean(SNR_all)
+                standard_error = np.std(SNR_all) / np.sqrt(num_test_samples)
+                print("FFT SNR (FFT Label): {0} +/- {1}".format(SNR_PEAK, standard_error))
+            elif "AU" in metric:
+                pass
+            else:
+                raise ValueError("Wrong Test Metric Type")
+    else:
+        raise ValueError("Inference evaluation method name wrong!")